import shutil
import numpy as np
import torch
import torch.nn as nn
import time, math
from pathlib import Path
import copy
from typing import Optional
from importlib import import_module
import inspect, math

try:
    import wandb
except ModuleNotFoundError:
    wandb = None

import os
#---------------------------------------------------------#
# 1. ❶ 메모리 단편화 완화용 CUDA allocator 옵션 ― 반드시
#    torch import *이전*에 export 해야 효과가 납니다.  :contentReference[oaicite:0]{index=0}
#---------------------------------------------------------#
os.environ.setdefault(
    "PYTORCH_CUDA_ALLOC_CONF",
    "max_split_size_mb:64,garbage_collection_threshold:0.6"
)

import shutil

from tqdm import tqdm
from hydra.utils import instantiate          # ★ NEW
from omegaconf import OmegaConf              # ★ NEW
from torchvision.utils import make_grid
from torchmetrics.image.ssim import StructuralSimilarityIndexMeasure  # ★ NEW
from torch.cuda.amp import GradScaler, autocast          # ★---
from torch.nn import Module

from collections import defaultdict
from utils.data.load_data import create_data_loaders
from utils.learning.leaderboard_eval_part import run_leaderboard_eval
from utils.logging.metric_accumulator import MetricAccumulator
from utils.logging.vis_logger import log_epoch_samples
from utils.common.utils import save_reconstructions, ssim_loss, ssim_loss_gpu
from utils.common.loss_function import SSIMLoss # train loss & metric loss
from utils.logging.receptive_field import log_receptive_field



def train_epoch(args, epoch, model, data_loader, optimizer, scheduler,
                loss_type, ssim_metric, metricLog_train,
                scaler, amp_enabled, use_deepspeed, accum_steps):
    model.train()
<<<<<<< HEAD
=======
    # reset peak memory counter at the start of each epoch
    torch.cuda.reset_peak_memory_stats()

    # start_epoch = start_iter = time.perf_counter()
>>>>>>> a8800cae
    len_loader = len(data_loader)
    total_loss = 0.
    total_slices = 0

    pbar = tqdm(enumerate(data_loader),
                total=len_loader,
                ncols=70,
                leave=False,
                desc=f"Epoch[{epoch:2d}/{args.num_epochs}]/")

    start_iter = time.perf_counter()
    for iter, data in pbar:
        mask, kspace, target, maximum, fnames, _, cats = data
        mask = mask.cuda(non_blocking=True)
        kspace = kspace.cuda(non_blocking=True)
        target = target.cuda(non_blocking=True)
        maximum = maximum.cuda(non_blocking=True)

        with autocast(enabled=amp_enabled):
            output = model(kspace, mask)

        # ✅ [VRAM 로깅 추가] report_interval 마다 VRAM 사용량 출력
        if iter > 0 and iter % args.report_interval == 0:
            torch.cuda.synchronize() # 정확한 측정을 위한 동기화
            vram_alloc = torch.cuda.memory_allocated() / 1024**2
            vram_peak = torch.cuda.max_memory_allocated() / 1024**2
            print(f"\n  [VRAM at iter {iter}] Allocated: {vram_alloc:.2f} MB | Peak: {vram_peak:.2f} MB")
            
        current_loss = loss_type(output, target, maximum, cats)
        loss = current_loss.mean() / accum_steps

        # print("max alloc MB:", torch.cuda.max_memory_allocated() / 1024**2)
        # print("max memory_reserved MB:", torch.cuda.torch.cuda.max_memory_reserved() / 1024**2)
        # ─── Accumulation ──────────────────────────────────────────────
        if iter % accum_steps == 0:
            if use_deepspeed:
                model.zero_grad()
            else:
                optimizer.zero_grad(set_to_none=True)

        if use_deepspeed:
            model.backward(loss)
        elif amp_enabled:
            scaler.scale(loss).backward()
        else:
            loss.backward()

        # step & update?
        if (iter + 1) % accum_steps == 0 or (iter + 1) == len_loader:
            if use_deepspeed:
                model.step()
                model.zero_grad()
            elif amp_enabled:
                # unscale / clip_grad 등 필요 시 여기서
                scaler.step(optimizer)
                scaler.update()

                optimizer.zero_grad(set_to_none=True)
                torch.cuda.empty_cache()
            else:
                optimizer.step()

                # free gradient buffers right after the optimizer step
                optimizer.zero_grad(set_to_none=True)
                torch.cuda.empty_cache()

            # ▶ DeepSpeed 엔진은 model.step() 안에서
            #   scheduler.step() 을 이미 호출하므로 별도 호출 금지
            if (not use_deepspeed) and scheduler is not None:
                if isinstance(scheduler, (torch.optim.lr_scheduler.OneCycleLR,
                                          torch.optim.lr_scheduler.CyclicLR)):
                    scheduler.step()
        
        # -------- SSIM Metric (no grad) ----------------------------------
        loss_vals = current_loss.detach().cpu().tolist()                # list of floats, len=
        with torch.no_grad():
            ssim_loss_vals = ssim_metric(output.detach(), target, maximum, cats)
            ssim_vals = [1.0 - v for v in ssim_loss_vals]

        total_loss += sum(loss_vals)
        total_slices += len(loss_vals)

        # --- tqdm & ETA ---------------------------------------------------
        batch_mean = sum(loss_vals) / len(loss_vals)
        pbar.set_postfix(loss=f"{batch_mean:.4g}")

        # --- 카테고리별 & slice 별 누적 -------------------------------------
        # MetricAccumulator.update(loss: float, ssim: float, cats: list[str])
        # 여기서는 샘플별로 호출해서, 각 slice 로깅
        for lv, sv, cat in zip(loss_vals, ssim_vals, cats):
            metricLog_train.update(lv, sv, [cat])

        # ---------- ❸ loop 끝 직후 불필요 텐서 ‧ list 즉시 해제 --------------------
        del output, current_loss, loss, loss_vals, ssim_loss_vals
        torch.cuda.empty_cache()

    # total_loss = total_loss / len_loader
    # return total_loss, time.perf_counter() - start_epoch

    epoch_time = time.perf_counter() - start_iter
    return total_loss / total_slices, epoch_time


def validate(args, model, data_loader, acc_val, epoch, loss_type, ssim_metric):
    model.eval()
    reconstructions = defaultdict(dict)
    targets = defaultdict(dict)
    start = time.perf_counter()
    total_loss = 0.0
    total_ssim = 0.0
    n_slices   = 0
    
    len_loader = len(data_loader)                 # ← 전체 길이
    pbar = tqdm(enumerate(data_loader),           # ← tqdm 래퍼
                total=len_loader,
                ncols=70,
                leave=False,
                desc=f"Val  [{epoch:2d}/{args.num_epochs}]")
    
    with torch.no_grad():
        for idx, data in pbar:
            mask, kspace, target, maximum, fnames, slices, cats = data
            kspace = kspace.cuda(non_blocking=True)
            mask = mask.cuda(non_blocking=True)
            target  = target.cuda(non_blocking=True)
            maximum = maximum.cuda(non_blocking=True)
            output = model(kspace, mask)
            # print("max alloc MB:", torch.cuda.max_memory_allocated() / 1024**2)
            
            for i in range(output.shape[0]):    # validate Batch 개수 고려해서 for로 묶었는듯
                reconstructions[fnames[i]][int(slices[i])] = output[i].cpu().numpy()
                targets[fnames[i]][int(slices[i])]       = target[i].cpu().numpy()

                # ------------------ loss 계산 -------------------
                out_slice = output[i]
                tgt_slice = target[i]
                max_i     = maximum[i] if maximum.ndim>0 else maximum
                loss_i    = loss_type(out_slice, tgt_slice, max_i, cats[i]).item()
                total_loss += loss_i
                n_slices  += 1

                # -------------- SSIM metric 계산 ---------------
                ssim_loss_i = ssim_metric(out_slice, tgt_slice, max_i, cats[i]).item()
                ssim_i = 1 - ssim_loss_i
                total_ssim += ssim_i
                acc_val.update(loss_i, ssim_i, [cats[i]])

        # free per-slice tensors to reduce cached memory
        del out_slice, tgt_slice, loss_i, ssim_loss_i
        torch.cuda.empty_cache()

    for fname in reconstructions:
        reconstructions[fname] = np.stack(
            [out for _, out in sorted(reconstructions[fname].items())]
        )
    for fname in targets:
        targets[fname] = np.stack(
            [out for _, out in sorted(targets[fname].items())]
        )
    # 기존 validate 방식 : subject 별 평균값의 평균값 (leaderboard랑 평가 방식이 다름)
    # metric_loss = sum([ssim_loss(targets[fname], reconstructions[fname]) for fname in reconstructions])
    # num_subjects = len(reconstructions)
    
    metric_loss = total_loss / n_slices        # ← leaderboard 방식 (Slice 별 평균)
    metric_ssim = total_ssim / n_slices        # ← leaderboard 방식 (Slice 별 평균)
    

    return metric_loss, metric_ssim, n_slices, reconstructions, targets, None, time.perf_counter() - start

def save_model(args, exp_dir, epoch, model, optimizer, best_val_loss, is_new_best):
    
    checkpoint = {
        'epoch':         epoch,
        'args':          args,                              # ← SimpleNamespace 통째로
        'model':         model.state_dict(),
        'optimizer':     optimizer.state_dict(),
        'best_val_loss': best_val_loss,
        'exp_dir':       str(exp_dir),                      # Path는 문자열로 저장해도 OK
    }
    torch.save(checkpoint, exp_dir / 'model.pt')
    if is_new_best:
        shutil.copyfile(exp_dir / 'model.pt', exp_dir / 'best_model.pt')

def train(args):
    device = torch.device(f'cuda:{args.GPU_NUM}' if torch.cuda.is_available() else 'cpu')
    torch.cuda.set_device(device)
    
    print('Current cuda device: ', torch.cuda.current_device())

    # 파일 맨 앞, train() 안
    dup_cfg   = getattr(args, "maskDuplicate", {"enable": False})
    dup_mul   = (len(dup_cfg.get("accel_cfgs", []))
                if dup_cfg.get("enable", False) else 1)
    
    print("[Hydra-visLogging] ", getattr(args, "wandb_use_visLogging", False))
    print("[Hydra-receptiveField] ", getattr(args, "wandb_use_receptiveField", False))
    
    print(f"[Hydra-maskDuplicate] {dup_cfg}")

    # ▸ 0. 옵션 파싱 (기본값 유지)
    accum_steps   = getattr(args, "training_accum_steps",   1)
    checkpointing = getattr(args, "training_checkpointing", False)
    amp_enabled   = getattr(args, "training_amp",           False)

    early_cfg = getattr(args, "early_stop", {})
    early_enabled = early_cfg.get("enable", False)
    stage_table = {s["epoch"]: s["ssim"] for s in early_cfg.get("stages", [])}
    # ex) {10:0.90, 20:0.95, 25:0.96}
    print(f"[Hydra-eval] {early_cfg}")
    print(f"[Hydra-eval] early_enabled={early_enabled}, stage_table={stage_table}")


    # model = VarNet(num_cascades=args.cascade,
    #                chans=args.chans,
    #                sens_chans=args.sens_chans,
    #                use_checkpoint=checkpointing).to(device)    # ← Hydra 플래그 연결)
    # instantiate(cfg.model) 로 모든 모델 파라미터 주입,
    # use_checkpoint 은 training.checkpointing 에 따름
    model_cfg = getattr(args, "model", {"_target_": "utils.model.varnet.VarNet"})
    model = instantiate(OmegaConf.create(model_cfg), use_checkpoint=checkpointing)
    model.to(device)
    print(f"[Hydra-model] model_cfg={model_cfg}")

    loss_cfg = getattr(args, "LossFunction", {"_target_": "utils.common.loss_function.SSIMLoss"})
    loss_type = instantiate(OmegaConf.create(loss_cfg)).to(device=device)
    # SSIM metric 계산용 (항상 SSIM 기반 로그를 위해 별도 생성)
    mask_th = {  'brain_x4': 5e-5,
                    'brain_x8': 5e-5,
                    'knee_x4':  2e-5,
                    'knee_x8':  2e-5}
    ssim_metric = SSIMLoss(mask_only = True, mask_threshold=mask_th).to(device=device)

    print(f"[Hydra] loss_func ▶ {loss_type}")      # 디버그


    # ── 1. Optimizer 선택 (fallback: Adam) ─────────────────────────────
    # DeepSpeed 활성화 여부를 미리 확인
    ds_cfg = getattr(args, "deepspeed", None)
    use_deepspeed = ds_cfg is not None and ds_cfg.get("enable", False)

    # DeepSpeed가 활성화된 경우, DeepSpeed의 옵티마이저를 강제 사용
    if use_deepspeed:
        print("[DeepSpeed] DeepSpeed 활성화! 기존 Optimizer 설정과 무관하게 DeepSpeed용 Optimizer로 변환합니다.")
        optimizer = None # DeepSpeed가 자체적으로 옵티마이저를 생성하도록 None으로 설정
        # ds_cfg["config"]["optimizer"] 블록을 직접 사용할 것이므로 여기서는 instantiate하지 않음
    else:
        # DeepSpeed가 비활성화된 경우, 기존 Hydrya 옵티마이저 설정 사용
        optim_cfg = getattr(args, "optimizer", None)
        if optim_cfg is not None:
            optimizer = instantiate(
                OmegaConf.create(optim_cfg),
                params=model.parameters()
            )
        else:
            optimizer = torch.optim.Adam(model.parameters(), args.lr)
        print(f"[Hydra] Optimizer ▶ {optimizer.__class__.__name__}")

    # ─ train() 맨 앞쪽: train_loader 길이 한 번만 미리 계산 ─
    temp_loader = create_data_loaders(
        data_path=args.data_path_train,
        args=args,
        shuffle=True,
        augmenter=None,            # 길이만 알면 되므로 Augment 미적용
        mask_augmenter=None,
        is_train=True,
        domain_filter=getattr(args, "domain_filter", None)
    )
    effective_steps = math.ceil(len(temp_loader) / accum_steps)
    del temp_loader                # 메모리 바로 반환

    # ❷ DeepSpeed 스케줄러 파라미터 동적 채우기
    ds_cfg = getattr(args, "deepspeed", None)
    if ds_cfg and ds_cfg["config"].get("scheduler"):
        sched_p = ds_cfg["config"]["scheduler"]["params"]
        sched_p["warmup_num_steps"] = args.warmup_epochs * effective_steps
        sched_p["total_num_steps"]  = args.num_epochs    * effective_steps

    # ──────────────── LR Scheduler (옵션) ────────────────
    # DeepSpeed가 활성화된 경우, DeepSpeed의 scheduler 설정을 사용
    if use_deepspeed:
        # DeepSpeed가 ds_cfg에서 scheduler를 읽어오므로, 여기서는 별도로 instantiate하지 않음
        scheduler = None # DeepSpeed가 자체적으로 스케줄러를 관리하도록 None으로 설정
        # ds_cfg["config"]["scheduler"] 블록을 직접 사용할 것임
    else:
        # 0) Config → OmegaConf
        sched_cfg_raw = getattr(args, "LRscheduler", None)
        scheduler = None
        if sched_cfg_raw is not None:
            sched_cfg = OmegaConf.create(sched_cfg_raw)   # dict → OmegaConf

            # 1) 공통 계산
            temp_loader = create_data_loaders(
                data_path=args.data_path_train,
                args=args,
                shuffle=True,
                augmenter=None,
                mask_augmenter=None,
                is_train=True,      # ★ train만 True
                domain_filter=getattr(args, "domain_filter", None),
            )
            effective_steps = math.ceil(len(temp_loader) / accum_steps)
            del temp_loader

            # 2) target class 로드 & 시그니처 분석
            target_path = sched_cfg["_target_"]
            mod_name, cls_name = target_path.rsplit(".", 1)
            SchedulerCls = getattr(import_module(mod_name), cls_name)
            sig = inspect.signature(SchedulerCls.__init__)
            valid_keys = set(sig.parameters.keys())        # 허용 인수 목록

            # 3) 필요한 key만 conditionally 추가
            if "effective_steps" in sched_cfg and "effective_steps" not in valid_keys:
                del sched_cfg["effective_steps"]

            # CyclicLR
            if cls_name == "CyclicLR":
                sched_cfg["effective_steps"] = effective_steps
                sched_cfg["step_size_up"] = sched_cfg.get(
                    "step_size_up", effective_steps * 2
                )
                sched_cfg["max_lr"] = sched_cfg.get("max_lr", args.lr * 6)

            # OneCycleLR
            if cls_name == "OneCycleLR":
                sched_cfg["effective_steps"] = effective_steps
                sched_cfg["total_steps"] = sched_cfg.get(
                    "total_steps", effective_steps * args.num_epochs
                )
                sched_cfg["max_lr"] = sched_cfg.get("max_lr", args.lr * 10)

            # 4) instantiate (불필요 인수 제거 후)
            clean_dict = {k: v for k, v in sched_cfg.items() if k in valid_keys or k.startswith("_")}
            scheduler = instantiate(OmegaConf.create(clean_dict), optimizer=optimizer)
            print(f"[Hydra] Scheduler ▶ {scheduler}")

    # ── ❷ DeepSpeed 옵션 적용 ────────────────────────────────
    print("[DeepSpeed] use_deepspeed",use_deepspeed)
    print(ds_cfg)
    if use_deepspeed:
        import deepspeed                                       # :contentReference[oaicite:3]{index=3}
        model, optimizer, scheduler, _ = deepspeed.initialize(
            model=model,
            optimizer=optimizer,      
            model_parameters=model.parameters(),
            config=ds_cfg["config"]
        )
        print("[DeepSpeed] enabled → ZeRO-Stage",
              ds_cfg["config"]["zero_optimization"]["stage"])
        print(f"[DeepSpeed] 최종 Optimizer: {optimizer.__class__.__name__}")
        print(f"[DeepSpeed] 최종 LR Scheduler: {scheduler.__class__.__name__ if scheduler else 'None'}")


    # ✨ Augmenter 객체 생성
    augmenter = None
    if getattr(args, "aug", None):
        print("[Hydra] Augmenter를 생성합니다.")
        # args.aug에 mraugment.yaml에서 읽은 설정이 들어있습니다.
        augmenter = instantiate(args.aug)
    print(getattr(args, "aug", None))

    # ① MaskAugmenter : 한 번만 생성
    mask_augmenter = None
    mask_aug_cfg = getattr(args, "maskAugment", {"enable": False})
    print("[Hydra] mask_augmenter : ", mask_aug_cfg.get("enable", False))
    if mask_aug_cfg.get("enable", False):
        # 'enable' 키만 제거한 새 OmegaConf 객체를 만들어야 합니다.
        cfg_clean = OmegaConf.create({k: v for k, v in mask_aug_cfg.items()
                                    if k != "enable"})
        mask_augmenter = instantiate(cfg_clean)
    print(getattr(args, "maskAugment", None))

    # ── Resume logic (이제 model, optimizer가 정의된 이후) ──
    start_epoch   = 0
    best_val_loss = float('inf')
    best_val_ssim = 0.0
    val_loss_history = [] # val loss기록 for augmenter

    print(f"[Resume] {getattr(args, 'resume_checkpoint', None)}")
    if getattr(args, 'resume_checkpoint', None):
        ckpt = torch.load(args.resume_checkpoint, map_location=device, weights_only=False)
        model.load_state_dict(ckpt['model'])
        optimizer.load_state_dict(ckpt['optimizer'])
        best_val_loss = ckpt.get('best_val_loss', float('inf'))
        best_val_ssim = ckpt.get('best_val_ssim', 0.0)
        start_epoch = ckpt.get('epoch', 0)
        val_loss_history = ckpt.get('val_loss_history', []) # 체크포인트에서 기록 복원
        print(f"[Resume] Loaded '{args.resume_checkpoint}' → epoch {start_epoch}, best_val_loss={best_val_loss:.4f}")
        # 재개 시, augmenter의 상태도 복원
        # --- resume 영역 ---
        if scheduler is not None and ckpt.get("scheduler") is not None:
            scheduler.load_state_dict(ckpt["scheduler"])
        if augmenter:
            augmenter.val_loss_history.clear()
            augmenter.val_loss_history.extend(val_loss_history)
            print(f"[Resume] Augmenter val_loss history 복원 완료 ({len(val_loss_history)}개 항목)")
        if mask_augmenter:
            mask_augmenter.val_hist.clear()
            mask_augmenter.val_hist.extend(val_loss_history)
            print(f"[Resume] MaskAugmenter val_loss history 복원 완료 ({len(val_loss_history)}개 항목)")


    # ▸ 2. AMP scaler (옵션)
    scaler = GradScaler(enabled=amp_enabled)

    print(args.data_path_train)
    print(args.data_path_val)

    # ───────────────── evaluation 서브트리 언랩 ─────────────────
    # ①  args.evaluation 이 이미 {"enable": …} 형태라면 그대로 사용
    # ②  args.evaluation 이 {"evaluation": {...}} 처럼 한 번 더
    #     래핑돼 있으면 내부 dict 를 꺼낸다.
    _raw_eval = getattr(args, "evaluation", {})
    eval_cfg  = _raw_eval.get("evaluation", _raw_eval)

    lb_enable = eval_cfg.get("enable", False)
    lb_every  = eval_cfg.get("every_n_epochs", 999_999)   # 기본 매우 크게

    print(f"[Hydra-eval] {eval_cfg}")
    print(f"[Hydra-eval] lb_enable={lb_enable}, lb_every={lb_every}")

    # train_loader = create_data_loaders(data_path = args.data_path_train, args = args, shuffle=True) # 매 에폭마다 생성 예정
    val_loader = create_data_loaders(data_path=args.data_path_val, 
                                     args=args, 
                                     augmenter=None,
                                     mask_augmenter=None,
                                     is_train=False,     # ★ val/test는 False)
                                     domain_filter=getattr(args, "domain_filter", None),
    )
    
    val_loss_log = np.empty((0, 2))

    for epoch in range(start_epoch, args.num_epochs):
        MetricLog_train = MetricAccumulator("train")
        MetricLog_val   = MetricAccumulator("val")
        print(f'Epoch #{epoch:2d} ............... {args.exp_name} ...............')
        torch.cuda.empty_cache()
        if augmenter is not None:
            last_val_loss = val_loss_history[-1] if val_loss_history else None
            augmenter.update_state(current_epoch=epoch, val_loss=last_val_loss)
        # ---- MaskAugmenter 스케줄 업데이트 ----
        if mask_augmenter is not None:
            last_val_loss = val_loss_history[-1] if val_loss_history else None
            mask_augmenter.update_state(current_epoch=epoch, val_loss=last_val_loss)
        
        train_loader = create_data_loaders(
            data_path=args.data_path_train, 
            args=args, 
            shuffle=True, 
            augmenter=augmenter, # 업데이트된 augmenter 전달
            mask_augmenter=mask_augmenter,
            is_train=True,      # ★ train만 True
            domain_filter=getattr(args, "domain_filter", None),
        )

        train_loss, train_time = train_epoch(args, epoch, model,
                                             train_loader, optimizer, scheduler,
                                             loss_type, ssim_metric, MetricLog_train,
                                             scaler, amp_enabled,use_deepspeed,
                                             accum_steps)
        val_loss,val_ssim, num_subjects, reconstructions, targets, inputs, val_time = validate(args, model, val_loader,
                                                                                        MetricLog_val, epoch,
                                                                                        loss_type, ssim_metric)
        # ✨ val_loss 기록 (스케줄러 및 체크포인트용)
        val_loss_history.append(val_loss)

        val_loss_log = np.append(val_loss_log, np.array([[epoch, val_loss]]), axis=0)
        file_path = os.path.join(args.val_loss_dir, "val_loss_log")
        np.save(file_path, val_loss_log)
        print(f"loss file saved! {file_path}")

        train_loss = torch.tensor(train_loss).cuda(non_blocking=True)
        val_loss = torch.tensor(val_loss).cuda(non_blocking=True)
        num_subjects = torch.tensor(num_subjects).cuda(non_blocking=True)

        # is_new_best = val_loss < best_val_loss
        is_new_best = val_ssim > best_val_ssim
        best_val_loss = min(best_val_loss, val_loss)
        best_val_ssim = max(best_val_ssim, val_ssim)

        # ✨ save_model에 val_loss_history 추가 (상태 저장을 위해)
        checkpoint = {
            'epoch': epoch + 1,
            'args': args,
            'model': model.state_dict(),
            'optimizer': optimizer.state_dict(),
            "scheduler": scheduler.state_dict() if scheduler is not None else None,
            'best_val_ssim': best_val_ssim,
            'best_val_loss': best_val_loss,
            'exp_dir': str(args.exp_dir),
            'val_loss_history': val_loss_history 
        }
        torch.save(checkpoint, args.exp_dir / 'model.pt')

        if is_new_best:
            shutil.copyfile(args.exp_dir / 'model.pt', args.exp_dir / 'best_model.pt')
        
        # ──────────── LR 스케줄러 업데이트 ────────────
        if scheduler is not None:
            # ReduceLROnPlateau 는 val_metric 이 필요함
            if isinstance(scheduler, torch.optim.lr_scheduler.ReduceLROnPlateau):
                scheduler.step(val_loss)      # 여기서는 “낮을수록 좋음” metric
            else:
                scheduler.step()

        # ---------------- W&B 에폭 로그 (카테고리별) ----------------
        if getattr(args, "use_wandb", False) and wandb:

            MetricLog_train.log(epoch*dup_mul)
            MetricLog_val.log(epoch*dup_mul)
            # 추가 전역 정보(learning-rate 등)만 개별로 저장
            if getattr(args, "wandb_use_visLogging", False) and wandb:
                print("visual Logging...")
                log_epoch_samples(reconstructions, targets,
                                step=epoch*dup_mul,
                                max_per_cat=args.max_vis_per_cat)   # ← config 값 사용
            
            wandb.log({"epoch": epoch,
                       "lr": optimizer.param_groups[0]['lr']}, step=epoch*dup_mul)
            
            if getattr(args, "wandb_use_receptiveField", False) and wandb:
                # ┕ [추가] 매 에폭의 검증 단계 후, ERF를 계산하고 W&B에 로깅합니다.
                # crop 안할시 receptive Field 계산 불가능 -> 이거 해결용..
                print("Calculating and logging effective receptive field...")
                log_receptive_field(
                    model=model,
                    data_loader=val_loader,
                    epoch=epoch,
                    device=device
                )
                print("Effective receptive field logged to W&B.")

            if is_new_best:
                wandb.save(str(args.exp_dir / "best_model.pt"))

        # ───────── Leaderboard 평가 트리거 ─────────
        if lb_enable and (epoch + 1) % lb_every == 0:
            print(f"[LeaderBoard] Epoch {epoch+1}: reconstruct & eval 시작")
            t0 = time.perf_counter()
            ssim = run_leaderboard_eval(
                model_ckpt_dir=args.exp_dir,
                leaderboard_root=Path(eval_cfg["leaderboard_root"]),
                gpu=args.GPU_NUM,
                batch_size=eval_cfg["batch_size"],
                output_key=eval_cfg["output_key"],
            )
            dt = time.perf_counter() - t0
            print(f"[LeaderBoard] acc4={ssim['acc4']:.4f}  acc8={ssim['acc8']:.4f}  "
                  f"mean={ssim['mean']:.4f}  ({dt/60:.1f} min)")

            # ─ W&B 로깅 ─
            if getattr(args, "use_wandb", False) and wandb:
                wandb.log({
                    "leaderboard/ssim_acc4": ssim["acc4"],
                    "leaderboard/ssim_acc8": ssim["acc8"],
                    "leaderboard/ssim_mean": ssim["mean"],
                    "leaderboard/epoch":     epoch,
                    "leaderboard/time_min":  dt/60,
                }, step=epoch*dup_mul)
                                
        print(
            f'Epoch = [{epoch:4d}/{args.num_epochs:4d}] TrainLoss = {train_loss:.4g} '
            f'ValLoss = {val_loss:.4g} ValSSIM = {val_ssim:.4g} TrainTime = {train_time:.4f}s ValTime = {val_time:.4f}s',
        )

        if is_new_best:
            print("@@@@@@@@@@@@@@@@@@@@@@@@@@@@@@@@@@@@NewRecord@@@@@@@@@@@@@@@@@@@@@@@@@@@@")
            start = time.perf_counter()
            save_reconstructions(reconstructions, args.val_dir, targets=targets, inputs=inputs)
            print(
                f'ForwardTime = {time.perf_counter() - start:.4f}s',
            )

        # ────────── epoch 루프 내부, val 계산·로그 이후 ──────────
        current_epoch = epoch + 1         # 사람 눈금 1-base
        # release dataloader workers & cached memory before next epoch
        del train_loader
        torch.cuda.empty_cache()
        if early_enabled and current_epoch in stage_table:
            req = stage_table[current_epoch]
            if val_ssim < req:
                print(f"[EarlyStop] Epoch {current_epoch}: "
                    f"val_ssim={val_ssim:.4f} < target={req:.4f}. 학습 중단!")
                break                     # for epoch 루프 탈출<|MERGE_RESOLUTION|>--- conflicted
+++ resolved
@@ -49,13 +49,10 @@
                 loss_type, ssim_metric, metricLog_train,
                 scaler, amp_enabled, use_deepspeed, accum_steps):
     model.train()
-<<<<<<< HEAD
-=======
     # reset peak memory counter at the start of each epoch
     torch.cuda.reset_peak_memory_stats()
 
     # start_epoch = start_iter = time.perf_counter()
->>>>>>> a8800cae
     len_loader = len(data_loader)
     total_loss = 0.
     total_slices = 0
