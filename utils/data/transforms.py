--- conflicted
+++ resolved
@@ -36,39 +36,6 @@
         k = k_cplx * m
         return m, k, target, attrs, fname, slice_idx
 
-<<<<<<< HEAD
-class CenterCropOrPad:
-    def __init__(self, target_size: Tuple[int,int], use_noise_padding: bool = False, corner_size: int = 16):
-        self.H0, self.W0 = target_size
-        self.use_noise_padding = use_noise_padding
-        self.corner_size = corner_size
-
-    def _estimate_noise_std(self, image_slice: torch.Tensor) -> Tuple[torch.Tensor, torch.Tensor]:
-        C, H, W, _ = image_slice.shape
-        cs = min(self.corner_size, H // 2, W // 2)
-        if cs == 0:
-            return torch.tensor(0.0), torch.tensor(0.0)
-
-        corners = [
-            image_slice[:, :cs, :cs, :], image_slice[:, :cs, -cs:, :],
-            image_slice[:, -cs:, :cs, :], image_slice[:, -cs:, -cs:, :],
-        ]
-        all_corners = torch.cat(corners, dim=2)
-        std_real = torch.std(all_corners[..., 0])
-        std_imag = torch.std(all_corners[..., 1])
-        return std_real, std_imag
-
-    def __call__(self, mask, kspace, target, attrs, fname, slice_idx):
-        if not isinstance(attrs, Mapping):
-            attrs = {}
-        
-        k_cplx = to_tensor(kspace).to(torch.complex64)
-        k_ri = torch.view_as_real(k_cplx)
-        img = torch_ifft2c(k_ri)
-
-        C, H, W, _ = img.shape
-        Hc, Wc = min(H, self.H0), min(W, self.W0)
-=======
 # class CenterCropOrPad:
 #     """
 #     (C, H, W) 복소 k-space를 이미지 도메인에서 crop하거나,
@@ -276,67 +243,12 @@
             attrs = {}
         # 1) tensor 변환
         k = to_tensor(kspace).to(torch.complex64)  # (C, H, W)
->>>>>>> 3c998995
 
         # 2) center crop
         C, H, W = k.shape
         Hc, Wc = min(H, self.H0), min(W, self.W0)
         top, left = (H - Hc) // 2, (W - Wc) // 2
-<<<<<<< HEAD
-        img_cropped = img[:, top:top+Hc, left:left+Wc, :]
-
-        pad_h, pad_w = self.H0 - Hc, self.W0 - Wc
-
-        if pad_h > 0 or pad_w > 0:
-            if self.use_noise_padding:
-                std_real, std_imag = self._estimate_noise_std(img)
-                noise_real = torch.randn(C, self.H0, self.W0, dtype=img.dtype, device=img.device) * std_real
-                noise_imag = torch.randn(C, self.H0, self.W0, dtype=img.dtype, device=img.device) * std_imag
-                padded_img = torch.stack([noise_real, noise_imag], dim=-1)
-                paste_top, paste_left = pad_h // 2, pad_w // 2
-                padded_img[:, paste_top:paste_top+Hc, paste_left:left+Wc, :] = img_cropped
-                final_img = padded_img
-            else:
-                pad_h_top = pad_h // 2
-                pad_h_bot = pad_h - pad_h_top
-                pad_w_left = pad_w // 2
-                pad_w_right = pad_w - pad_w_left
-                pad_dims = (pad_w_left, pad_w_right, pad_h_top, pad_h_bot)
-                permuted_cropped = img_cropped.permute(0, 3, 1, 2)
-                padded_permuted = F.pad(permuted_cropped, pad_dims, "constant", 0)
-                final_img = padded_permuted.permute(0, 2, 3, 1)
-        else:
-            final_img = img_cropped
-
-        k2 = torch_fft2c(final_img)
-
-        final_target = target
-        if isinstance(target, (np.ndarray, torch.Tensor)):
-            target_tensor = to_tensor(target).float()
-            if target_tensor.ndim == 2:
-                h_t, w_t = target_tensor.shape
-                top_t, left_t = (h_t - Hc) // 2, (w_t - Wc) // 2
-                target_cropped = target_tensor[top_t:top_t+Hc, left_t:left_t+Wc]
-
-                if pad_h > 0 or pad_w > 0:
-                    pad_left_t, pad_right_t = pad_w // 2, pad_w - (pad_w // 2)
-                    pad_top_t, pad_bot_t = pad_h // 2, pad_h - (pad_h // 2)
-                    final_target = F.pad(target_cropped, (pad_left_t, pad_right_t, pad_top_t, pad_bot_t), "constant", 0)
-                else:
-                    final_target = target_cropped
-
-        w_mask = mask.shape[-1] if mask.ndim > 1 else mask.shape[0]
-        mw = mask if mask.ndim == 1 else mask.flatten()
-        kept = min(w_mask, self.W0)
-        start = (w_mask - kept) // 2
-        m_c = mw[start:start+kept]
-        pad_w_mask = self.W0 - kept
-        pad_left_mask = pad_w_mask // 2
-        pad_right_mask = pad_w_mask - pad_left_mask
-        m2 = F.pad(m_c, (pad_left_mask, pad_right_mask), mode='constant', value=0)
-=======
         k_crop = k[:, top:top+Hc, left:left+Wc]
->>>>>>> 3c998995
 
         # 3) pad 계산
         pad_h = self.H0 - Hc
@@ -360,12 +272,7 @@
         # 6) 리턴
         attrs = dict(attrs)
         attrs['recon_size'] = [self.H0, self.W0]
-<<<<<<< HEAD
-        
-        return m2, k2, final_target, attrs, fname, slice_idx
-=======
         return m2, k2, target, attrs, fname, slice_idx
->>>>>>> 3c998995
 
 class DataTransform:
     def __init__(self, isforward, max_key):
